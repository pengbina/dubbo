<!--
  Licensed to the Apache Software Foundation (ASF) under one or more
  contributor license agreements.  See the NOTICE file distributed with
  this work for additional information regarding copyright ownership.
  The ASF licenses this file to You under the Apache License, Version 2.0
  (the "License"); you may not use this file except in compliance with
  the License.  You may obtain a copy of the License at

      http://www.apache.org/licenses/LICENSE-2.0

  Unless required by applicable law or agreed to in writing, software
  distributed under the License is distributed on an "AS IS" BASIS,
  WITHOUT WARRANTIES OR CONDITIONS OF ANY KIND, either express or implied.
  See the License for the specific language governing permissions and
  limitations under the License.
  -->
<project xmlns="http://maven.apache.org/POM/4.0.0" xmlns:xsi="http://www.w3.org/2001/XMLSchema-instance" xsi:schemaLocation="http://maven.apache.org/POM/4.0.0 http://maven.apache.org/maven-v4_0_0.xsd">
    <modelVersion>4.0.0</modelVersion>
    <parent>
        <groupId>org.apache.dubbo</groupId>
        <artifactId>dubbo-config</artifactId>
        <version>${revision}</version>
    </parent>
    <artifactId>dubbo-config-spring</artifactId>
    <packaging>jar</packaging>
    <name>${project.artifactId}</name>
    <description>The spring config module of dubbo project</description>
    <properties>
        <skip_maven_deploy>false</skip_maven_deploy>
    </properties>
    <dependencies>
        <dependency>
            <groupId>org.apache.dubbo</groupId>
            <artifactId>dubbo-config-api</artifactId>
            <version>${project.parent.version}</version>
        </dependency>
        <dependency>
            <groupId>org.springframework</groupId>
            <artifactId>spring-beans</artifactId>
        </dependency>
        <dependency>
            <groupId>org.springframework</groupId>
            <artifactId>spring-web</artifactId>
        </dependency>
        <dependency>
            <groupId>org.springframework</groupId>
            <artifactId>spring-context</artifactId>
        </dependency>
        <dependency>
            <groupId>javax.servlet</groupId>
            <artifactId>javax.servlet-api</artifactId>
            <scope>provided</scope>
        </dependency>
        <dependency>
            <groupId>org.apache.dubbo</groupId>
            <artifactId>dubbo-registry-default</artifactId>
            <version>${project.parent.version}</version>
            <scope>test</scope>
        </dependency>
        <dependency>
            <groupId>org.apache.dubbo</groupId>
            <artifactId>dubbo-monitor-default</artifactId>
            <version>${project.parent.version}</version>
            <scope>test</scope>
        </dependency>
        <dependency>
            <groupId>org.apache.dubbo</groupId>
            <artifactId>dubbo-rpc-dubbo</artifactId>
            <version>${project.parent.version}</version>
            <scope>test</scope>
        </dependency>
        <dependency>
            <groupId>org.apache.dubbo</groupId>
            <artifactId>dubbo-rpc-rmi</artifactId>
            <version>${project.parent.version}</version>
            <scope>test</scope>
        </dependency>
        <dependency>
            <groupId>org.apache.dubbo</groupId>
            <artifactId>dubbo-rpc-injvm</artifactId>
            <version>${project.parent.version}</version>
        </dependency>
        <dependency>
            <groupId>org.apache.dubbo</groupId>
            <artifactId>dubbo-remoting-netty4</artifactId>
            <version>${project.parent.version}</version>
            <scope>test</scope>
        </dependency>
        <dependency>
            <groupId>org.apache.dubbo</groupId>
            <artifactId>dubbo-serialization-hessian2</artifactId>
            <version>${project.parent.version}</version>
            <scope>test</scope>
        </dependency>
        <dependency>
            <groupId>javax.validation</groupId>
            <artifactId>validation-api</artifactId>
            <scope>test</scope>
        </dependency>
        <dependency>
            <groupId>org.hibernate</groupId>
            <artifactId>hibernate-validator</artifactId>
            <scope>test</scope>
        </dependency>
        <dependency>
            <groupId>org.glassfish</groupId>
            <artifactId>javax.el</artifactId>
            <scope>test</scope>
        </dependency>
        <dependency>
            <groupId>org.springframework</groupId>
            <artifactId>spring-tx</artifactId>
            <scope>test</scope>
        </dependency>
        <dependency>
            <groupId>org.springframework</groupId>
            <artifactId>spring-test</artifactId>
            <scope>test</scope>
        </dependency>
        <dependency>
            <groupId>junit</groupId>
            <artifactId>junit</artifactId>
            <version>4.12</version>
            <scope>test</scope>
        </dependency>
        <dependency>
            <groupId>org.apache.tomcat.embed</groupId>
            <artifactId>tomcat-embed-core</artifactId>
            <scope>test</scope>
        </dependency>
<<<<<<< HEAD

=======
>>>>>>> 8e624056
    </dependencies>
</project><|MERGE_RESOLUTION|>--- conflicted
+++ resolved
@@ -128,9 +128,5 @@
             <artifactId>tomcat-embed-core</artifactId>
             <scope>test</scope>
         </dependency>
-<<<<<<< HEAD
-
-=======
->>>>>>> 8e624056
     </dependencies>
 </project>